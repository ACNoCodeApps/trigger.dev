--- conflicted
+++ resolved
@@ -102,13 +102,8 @@
               "fromParameterStore": "/Prod/webapp/PIZZLY_SECRET_KEY"
             },
             "TRIGGER_LOG_LEVEL": "debug",
-<<<<<<< HEAD
-            "PULSAR_DEBUG": true,
-            "DEBUG": "*"
-=======
             "PULSAR_ENABLED": "1",
             "PULSAR_DEBUG": true
->>>>>>> 942ce00c
           }
         },
         {
